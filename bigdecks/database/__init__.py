"""Database initialization and connection functions"""


import click
import os
import sqlite3
from datetime import datetime
from flask import Flask, g, current_app
from flask.cli import with_appcontext


sqlite3.register_converter(
    "timestamp", lambda v: datetime.fromisoformat(v.decode())
)


def init_app(app: Flask):
    """Initialize database handling for the Flask application.

    This function:
    1. Creates the necessary directories.
    2. Sets up the cards and users databases.
    3. Registers connnection cleanup.

    Parameters
    ----------
    app: Flask
        The Flask app instance.
    """
<<<<<<< HEAD

    os.makedirs(app.instance_path, exist_ok=True)

    # Create the users and cards databases
    with app.app_context():
        for db in ["users", "cards"]:
            try:
                init_db(db)
            except Exception as e:
                click.echo(f"Error initializing {db} database: {e}")

    # Create the users and cards databases
    #with app.app_context():
    #    for db in ["users", "cards"]:
    #        init_db(db)

    # Register CLI command
    app.cli.add_command(init_db_command)
=======
    database_path = os.path.join(app.instance_path, "database")
    try:
        os.makedirs(os.path.join(database_path), exist_ok=True)
    except OSError as e:
        click.echo(f"Could not create database directory: {e}")

    # Create the users and cards databases
    dbs = ["users", "cards"]
    with app.app_context():
        for db in dbs:
            init_db(db)
>>>>>>> 0b61940c

    # Register the teardown function to close database connections
    app.teardown_appcontext(close_connections)


def init_db(db_name: str) -> None:
    """Create and initialize the named database.

    Parameters
    ----------
    db_name: str
        Name of the database to initialize.

    Exceptions
    ----------
    FileNotFoundError
        Raises if the db or the db schema do not exist.
    """
    db_path = _get_db_path(db_name)
    db_exists = os.path.exists(db_path)
    schema_path = None

    if not db_exists:
        click.echo(f"Creating the {db_name} database")
        if db_name in ["users", "cards"]:
            schema_path = os.path.join("database", f"{db_name}_schema.sql")

        conn = get_db_connection(db_name)

        if schema_path is not None:
            conn = get_db_connection(db_name)
            full_schema_path = os.path.join(current_app.root_path, schema_path)
            if os.path.exists(full_schema_path):
                with current_app.open_resource(schema_path) as f:
                    try:
                        conn.executescript(f.read().decode("utf8"))
                        conn.commit()
                    except Exception as e:
                        print(f"Error occurred in {db_name}_schema.sql:")
                        print("\t", e)
            else:
                raise FileNotFoundError(f"{schema_path} does not exist")
        else:
            raise FileNotFoundError(f"{db_name} does not exist.")
    else:
        pass

    if db_name == "users":
        conn = get_db_connection(db_name)

        tournament_schema_path = os.path.join("database", "tournament_schema.sql")
        full_tournament_schema_path = os.path.join(current_app.root_path, tournament_schema_path)
        
        if os.path.exists(full_tournament_schema_path):
            with current_app.open_resource(tournament_schema_path) as f:
                try:
                    conn.executescript(f.read().decode("utf8"))
                    conn.commit()
                    click.echo("Tournament schema applied to users database.")
                except Exception as e:
<<<<<<< HEAD
                    print(f"Error occurred in tournament_schema.sql:")
                    print("\t", e)
        else:
            click.echo(f"Warning: {tournament_schema_path} does not exist. Tournament functionality may be limited.")

        post_schema_path = os.path.join("database", "post_schema.sql")
        full_post_schema_path = os.path.join(current_app.root_path, post_schema_path)
        
        if os.path.exists(full_post_schema_path):
            with current_app.open_resource(post_schema_path) as f:
                try:
                    conn.executescript(f.read().decode("utf8"))
                    conn.commit()
                    click.echo("Post schema applied to users database.")
                except Exception as e:
                    print(f"Error occurred in post_schema.sql:")
                    print("\t", e)
        else:
            click.echo(f"Warning: {post_schema_path} does not exist. Blog functionality may be limited.")


=======
                    click.echo(f"Error occurred in {db_name}_schema.sql:",
                               err=True)
                    click.echo(f"\t{e}", err=True)
        else:
            raise FileNotFoundError(f"{schema_path} does not exist")
        conn.commit()
>>>>>>> 0b61940c

@click.command("init-db")
@click.argument("db_name", required=True)
@with_appcontext
def init_db_command(db_name):
    """Command to initialize a database via Flask CLI."""
    init_db(db_name)

def get_db_connection(db_name: str) -> sqlite3.Connection:
    """Get a database connection, creating it if it doesn't exist already.

    Parameters
    ----------
    db_name: str
        The name of the database.

    Returns
    -------
    Database connection
    """
    if not hasattr(g, "db_connections"):
        g.db_connections = {}

    if db_name not in g.db_connections:
        db_path = _get_db_path(db_name)
        conn = sqlite3.connect(db_path)
        conn.row_factory = sqlite3.Row
        g.db_connections[db_name] = conn

    return g.db_connections[db_name]


def close_connections(exception):
    """Close all database connections for the current request

    Parameters
    ----------
    exception
        Exception based on the error that occurred.
        We currently have no error logger so this goes ignored.
    """
    db_connections = getattr(g, "db_connections", {})
    for conn in db_connections.values():
        conn.close()


def _get_db_path(db_name: str) -> str:
    """Internal function to get database file paths.

    Parameters
    ----------
    db_name: str
        The name of the database

    Returns
    -------
    str
        Path to the requested database.
    """
    instance_path = current_app.instance_path
    db_path = os.path.join(instance_path, f"{db_name}.db")
    os.makedirs(instance_path, exist_ok=True)
    return db_path<|MERGE_RESOLUTION|>--- conflicted
+++ resolved
@@ -27,7 +27,6 @@
     app: Flask
         The Flask app instance.
     """
-<<<<<<< HEAD
 
     os.makedirs(app.instance_path, exist_ok=True)
 
@@ -46,7 +45,7 @@
 
     # Register CLI command
     app.cli.add_command(init_db_command)
-=======
+    
     database_path = os.path.join(app.instance_path, "database")
     try:
         os.makedirs(os.path.join(database_path), exist_ok=True)
@@ -58,7 +57,6 @@
     with app.app_context():
         for db in dbs:
             init_db(db)
->>>>>>> 0b61940c
 
     # Register the teardown function to close database connections
     app.teardown_appcontext(close_connections)
@@ -119,7 +117,6 @@
                     conn.commit()
                     click.echo("Tournament schema applied to users database.")
                 except Exception as e:
-<<<<<<< HEAD
                     print(f"Error occurred in tournament_schema.sql:")
                     print("\t", e)
         else:
@@ -140,16 +137,9 @@
         else:
             click.echo(f"Warning: {post_schema_path} does not exist. Blog functionality may be limited.")
 
-
-=======
-                    click.echo(f"Error occurred in {db_name}_schema.sql:",
-                               err=True)
-                    click.echo(f"\t{e}", err=True)
-        else:
-            raise FileNotFoundError(f"{schema_path} does not exist")
         conn.commit()
->>>>>>> 0b61940c
-
+
+        
 @click.command("init-db")
 @click.argument("db_name", required=True)
 @with_appcontext
